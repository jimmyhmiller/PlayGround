"use strict";

const zaphod = require('zaphod/compat');
<<<<<<< HEAD
const { update, set, inc, updateIn, getIn } = zaphod;
const { mapValues } = require('lodash');
=======
const { update } = zaphod;
>>>>>>> 8561eb9d
const lodashColl = require('lodash/fp/collection');
const { fluentCompose, threadFirst, threadLast, identity } = require('./re-fluent');





<<<<<<< HEAD
const fluentCompose = (combinators, f=identity) => {
  const wrapperFunction = (g) => {
    if (typeof(g) !== 'function') {
      return g;
    }
    const innerFunc = (...args) => g(...args);

    Object.keys(combinators).forEach(k => {
      const unWrappedFunc = combinators[k][unwrapped] || combinators[k];
      innerFunc[k] = (...args) => wrapperFunction(unWrappedFunc(innerFunc)(...args))
      innerFunc[k][unwrapped] = unWrappedFunc;
    })
    return innerFunc;
  }
  return wrapperFunction(f);
}

const add = getSum => (x) => () => {
  const sum = getSum() || 0;
  return sum + x;
}

const id = fluentCompose({
  add,
})

console.log(
  id
    .add(2)
    .add(3)
    .add(7)
    ()
)

=======



const threadFirstPrime = f => g => (...args) => x => f(g(x), ...args);


const wadd = (getSum) => x => i => getSum(i) + x
const compose = f => g => f(g());

const add = compose((sum=0) => n => () => sum + n)
const addPrime = (sum, n) => console.log('test', sum, n) || sum + n;


const adder = fluentCompose({ wadd, add, addPrime: threadFirstPrime(addPrime)  })

console.log(adder.add(2).add(3).add(3)())


const addSomeStuff = adder(adder)
  .add(3)
  .add(2)
  .addPrime(3)


const coFuncPrime = (f) => {
  const innerFunc = (x) => f(x);
}

const composePrime = (f, g) => (...args) => f(g(...args))

const coFunc = (name, f=identity) => {
  const innerFunc = (...args) => f(...args);
  innerFunc[name] = g => coFunc(name, composePrime(g, f))
  return innerFunc;
}

console.log(
  coFunc('map')
    .map(x => x + 2)
    .map(x => x + 3)
    (0)
)

// wrap :: (a -> b) -> ((a -> b) -> b -> a -> b) -> a -> b
const wrap = f => comb => x => comb(f)(x)


// (Int -> Int -> Int) -> (a -> b) -> a -> b
const c = f => g => x => f(g(x))

// const wadd = (getSum) => x => i => getSum(i) + x;
const cadd = c((sum) => x => sum + x)

// console.log(
//   wrap(identity)(cadd)(2)(0)
// )

const or = (even) => x => i => even(i) || x

// (Int -> Bool) -> Bool -> Int -> Bool
wrap((i) => i % 2 === 0)(or)(false)(2)

// console.log(
//   wrap(wrap(identity)(wadd)(3))(wadd)(1)(4)
// )


// console.log(
//   addSomeStuff(3)
// )















>>>>>>> 8561eb9d


let State = statefn => ({
    map: (f) => {
        return State(x => {
            let [value, state] = statefn(x);
            return [f(value), state]
        });
    },
    run: state => {
        let [value, newState] = statefn(state);
        return value;
    },
    flatMap: (f) => {
        return State(state => {
            let [value, newState] = statefn(state);
            let newStateFn = f(value).fn;
            return newStateFn(newState);
        });
    },
    then: (k) => State(statefn).flatMap(x => k),
    info: state => statefn(state),
    fn: statefn,
    get: State.get,
    put: State.put,
    pure: State.pure,
})

State.pure = (x) => {
    return State(state => {
        return [x, state];
    });
}
State.get = () => State(state => [state, state]);
State.put = (x) => State(state => [undefined, x]);


let fresh = State(n => [n,n+1]);

let freshN = State.get()
    .flatMap(n => State.put(n+1).then(State.pure(n)))


<<<<<<< HEAD
const mapState = prev => (f) => state => {
  // console.log('map', prev(state))
  const [value, newState] = prev(state);
=======
const mapState = next => (f) => state => {
  // console.log('map', next(state))
  const [value, newState] = next(state);
>>>>>>> 8561eb9d
  return [f(value), newState];
}

const flatMap = prev => (f) => state => {
  let [value, newState] = prev(state);
  let newStateFn = f(value);
  return newStateFn(newState);
}

const pure = prev => x => state => [x,  state]
const get = prev => () => state => [state, state]
const put = prev => (x) => state => [undefined, x]
const then = prev => (k) => prev.flatMap(x => k)

const runState = prev => x => {
  let [value, newState] = prev(x)
  return value;
}

<<<<<<< HEAD
const fresher = (prev) => () =>
  prev.flatMap(_ => 
=======
const fresher = (state) => () =>
  state.flatMap(_ => 
>>>>>>> 8561eb9d
    St.get()
      .flatMap(n => St.put(n+1).then(St.pure(n))))


const St = fluentCompose({
  pure,
  get: get,
  run: runState,
  map: mapState,
  flatMap,
  put,
  then,
  fresh: fresher
}, f => x => f(x))


<<<<<<< HEAD
// console.log(
// St
//   // .fresh()
//   .pure(1)
//   .fresh()
//   .fresh()
//   .fresh()
//   .fresh()
//   .run(1)
// ) // 4

const threadFirst = f => prev => (...args) => 
  coll => f(prev(coll), ...args);


const threadLast = f => prev => (...args) => 
  coll => f(...args, prev(coll))
=======
console.log(
St
  // .fresh()
  .pure(1)
  .fresh()
  .fresh()
  .fresh()
  .fresh()
  .run(1)
) // 4

>>>>>>> 8561eb9d


const threadFirstAll = (obj) => mapValues(obj, threadFirst);
const threadLastAll = (obj) => mapValues(obj, threadLast);

<<<<<<< HEAD
const makefluent = (fluentModifier, f) => obj =>
  fluentCompose(fluentModifier(obj))


const fluentFirst = makefluent(threadFirstAll)
const fluentLast = makefluent(threadLastAll);
=======
>>>>>>> 8561eb9d

const transform = threadFirst(zaphod)
const _ = threadLast(lodashColl)


const fullTransform = fluentCompose({
  ..._,
  ...transform,
})

console.log('full',
  fullTransform.set(0, 2).set(1, 3).map(x => x + 2)([])
)


<<<<<<< HEAD
// console.log(
//   fullTransform
//     .filter(x => x % 2 === 0)
//     .map(x => x + 2)
//     .set(0, 2)
//     ([3, 1])) // [2]
=======
const randomArray = (length, max) => [...new Array(length)]
    .map(() => Math.round(Math.random() * max));

const coll = randomArray(1000, 1000);

const transformNums = fullTransform
    .filter(x => x % 2 === 0)
    .map(x => x + 2)
    .map(x => x + 2)
    .set(0, 2)

const doTransformFluent = (coll) => () => transformNums(coll)



const doTransform = (coll) => () =>
  zaphod.set(lodashColl.map(x => x + 2, lodashColl.map(x => x + 2, lodashColl.filter(x => x % 2 === 0, coll))), 0, 2)

const timeFunction = (f, name) => trials => {
  console.time(name)
  for (let i = 0; i < trials; i++) {
    f();
  }
  console.timeEnd(name);
}

timeFunction(doTransform(coll), 'not fluent')(100000)

timeFunction(doTransformFluent(coll), 'fluent')(100000)

>>>>>>> 8561eb9d

const map = prev => 
  (f) => coll => {
    const newValue = prev(coll);
    if (newValue === undefined || newValue === null) {
      return newValue
    }
    return f(newValue)
}

const Maybe = fluentCompose({
  map
})

const nullable = Maybe
  .map(x => x + 2)
  .map(x => x * 3)


<<<<<<< HEAD

// console.log(nullable(0)) // 6
// console.log(nullable(null)) // null

const workflow =
  _.map(x => x + 1)
   .filter(x => x % 2 === 0)


// console.log(workflow([1,2,3,4,5])) // [2, 4, 6]
=======
// console.log(nullable(0)) // 6
// console.log(nullable(null)) // null

// const workflow =
//   _.map(x => x + 1)
//    .filter(x => x % 2 === 0)
>>>>>>> 8561eb9d


<<<<<<< HEAD
// console.log(transformer({}))
// { x: 2, y: 3, q: { a: 4 } }

// console.log(update({settings: {}}, 'settings', transformer))
//{ settings: { x: 2, y: 3, q: { a: 4 } } }
=======
// console.log(workflow([1,2,3,4,5])) // [2, 4, 6]}

// console.log(update({settings: {}}, 'settings', transformer))
// //{ settings: { x: 2, y: 3, q: { a: 4 } } }
>>>>>>> 8561eb9d



const increment = () => ({
  type: 'INCREMENT'
})

const decrement = () => ({
  type: 'DECREMENT'
})


const baseReducer = (state, action) => state;

const initialState = prev => init => (state, action) => prev(state || init, action);

const reduce = prev => (type, f) => (state, action) => {
  if (action && action.type === type) {
    return f(state, action)
  }
  return prev(state, action)
}

const run = prev => (state, action) => {
  if (action === undefined) {
    action = state;
    state = prev();
  }
  return prev(state, action)
}

const reducer = fluentCompose({ initialState, reduce, run }, baseReducer)

// console.log(
//   reducer
//   .initialState(0)
//   .reduce('INCREMENT', x => x + 1)
//   .reduce('DECREMENT', x => x - 1)
//   (0, increment())
// )


var obj = {a: {b: {c: {d: 3}}}}


// console.log(obj)








console.log('\ndone\n')<|MERGE_RESOLUTION|>--- conflicted
+++ resolved
@@ -1,12 +1,7 @@
 "use strict";
 
 const zaphod = require('zaphod/compat');
-<<<<<<< HEAD
-const { update, set, inc, updateIn, getIn } = zaphod;
-const { mapValues } = require('lodash');
-=======
 const { update } = zaphod;
->>>>>>> 8561eb9d
 const lodashColl = require('lodash/fp/collection');
 const { fluentCompose, threadFirst, threadLast, identity } = require('./re-fluent');
 
@@ -14,42 +9,6 @@
 
 
 
-<<<<<<< HEAD
-const fluentCompose = (combinators, f=identity) => {
-  const wrapperFunction = (g) => {
-    if (typeof(g) !== 'function') {
-      return g;
-    }
-    const innerFunc = (...args) => g(...args);
-
-    Object.keys(combinators).forEach(k => {
-      const unWrappedFunc = combinators[k][unwrapped] || combinators[k];
-      innerFunc[k] = (...args) => wrapperFunction(unWrappedFunc(innerFunc)(...args))
-      innerFunc[k][unwrapped] = unWrappedFunc;
-    })
-    return innerFunc;
-  }
-  return wrapperFunction(f);
-}
-
-const add = getSum => (x) => () => {
-  const sum = getSum() || 0;
-  return sum + x;
-}
-
-const id = fluentCompose({
-  add,
-})
-
-console.log(
-  id
-    .add(2)
-    .add(3)
-    .add(7)
-    ()
-)
-
-=======
 
 
 
@@ -135,7 +94,6 @@
 
 
 
->>>>>>> 8561eb9d
 
 
 let State = statefn => ({
@@ -179,41 +137,30 @@
     .flatMap(n => State.put(n+1).then(State.pure(n)))
 
 
-<<<<<<< HEAD
-const mapState = prev => (f) => state => {
-  // console.log('map', prev(state))
-  const [value, newState] = prev(state);
-=======
 const mapState = next => (f) => state => {
   // console.log('map', next(state))
   const [value, newState] = next(state);
->>>>>>> 8561eb9d
   return [f(value), newState];
 }
 
-const flatMap = prev => (f) => state => {
-  let [value, newState] = prev(state);
+const flatMap = next => (f) => state => {
+  let [value, newState] = next(state);
   let newStateFn = f(value);
   return newStateFn(newState);
 }
 
-const pure = prev => x => state => [x,  state]
-const get = prev => () => state => [state, state]
-const put = prev => (x) => state => [undefined, x]
-const then = prev => (k) => prev.flatMap(x => k)
-
-const runState = prev => x => {
-  let [value, newState] = prev(x)
+const pure = next => x => state => [x,  state]
+const get = next => () => state => [state, state]
+const put = next => (x) => state => [undefined, x]
+const then = next => (k) => next.flatMap(x => k)
+
+const runState = next => x => {
+  let [value, newState] = next(x)
   return value;
 }
 
-<<<<<<< HEAD
-const fresher = (prev) => () =>
-  prev.flatMap(_ => 
-=======
 const fresher = (state) => () =>
   state.flatMap(_ => 
->>>>>>> 8561eb9d
     St.get()
       .flatMap(n => St.put(n+1).then(St.pure(n))))
 
@@ -230,25 +177,6 @@
 }, f => x => f(x))
 
 
-<<<<<<< HEAD
-// console.log(
-// St
-//   // .fresh()
-//   .pure(1)
-//   .fresh()
-//   .fresh()
-//   .fresh()
-//   .fresh()
-//   .run(1)
-// ) // 4
-
-const threadFirst = f => prev => (...args) => 
-  coll => f(prev(coll), ...args);
-
-
-const threadLast = f => prev => (...args) => 
-  coll => f(...args, prev(coll))
-=======
 console.log(
 St
   // .fresh()
@@ -260,21 +188,11 @@
   .run(1)
 ) // 4
 
->>>>>>> 8561eb9d
-
-
-const threadFirstAll = (obj) => mapValues(obj, threadFirst);
-const threadLastAll = (obj) => mapValues(obj, threadLast);
-
-<<<<<<< HEAD
-const makefluent = (fluentModifier, f) => obj =>
-  fluentCompose(fluentModifier(obj))
-
-
-const fluentFirst = makefluent(threadFirstAll)
-const fluentLast = makefluent(threadLastAll);
-=======
->>>>>>> 8561eb9d
+
+
+const value = next => coll => next(coll);
+const withValue = next => init => coll => next(init)
+
 
 const transform = threadFirst(zaphod)
 const _ = threadLast(lodashColl)
@@ -290,14 +208,6 @@
 )
 
 
-<<<<<<< HEAD
-// console.log(
-//   fullTransform
-//     .filter(x => x % 2 === 0)
-//     .map(x => x + 2)
-//     .set(0, 2)
-//     ([3, 1])) // [2]
-=======
 const randomArray = (length, max) => [...new Array(length)]
     .map(() => Math.round(Math.random() * max));
 
@@ -328,16 +238,15 @@
 
 timeFunction(doTransformFluent(coll), 'fluent')(100000)
 
->>>>>>> 8561eb9d
-
-const map = prev => 
+
+const map = next => 
   (f) => coll => {
-    const newValue = prev(coll);
-    if (newValue === undefined || newValue === null) {
-      return newValue
+    if (coll === undefined || coll === null) {
+      return coll
     }
-    return f(newValue)
-}
+    return f(next(coll))
+}
+
 
 const Maybe = fluentCompose({
   map
@@ -348,39 +257,18 @@
   .map(x => x * 3)
 
 
-<<<<<<< HEAD
-
-// console.log(nullable(0)) // 6
-// console.log(nullable(null)) // null
-
-const workflow =
-  _.map(x => x + 1)
-   .filter(x => x % 2 === 0)
-
-
-// console.log(workflow([1,2,3,4,5])) // [2, 4, 6]
-=======
 // console.log(nullable(0)) // 6
 // console.log(nullable(null)) // null
 
 // const workflow =
 //   _.map(x => x + 1)
 //    .filter(x => x % 2 === 0)
->>>>>>> 8561eb9d
-
-
-<<<<<<< HEAD
-// console.log(transformer({}))
-// { x: 2, y: 3, q: { a: 4 } }
-
-// console.log(update({settings: {}}, 'settings', transformer))
-//{ settings: { x: 2, y: 3, q: { a: 4 } } }
-=======
+
+
 // console.log(workflow([1,2,3,4,5])) // [2, 4, 6]}
 
 // console.log(update({settings: {}}, 'settings', transformer))
 // //{ settings: { x: 2, y: 3, q: { a: 4 } } }
->>>>>>> 8561eb9d
 
 
 
@@ -395,43 +283,32 @@
 
 const baseReducer = (state, action) => state;
 
-const initialState = prev => init => (state, action) => prev(state || init, action);
-
-const reduce = prev => (type, f) => (state, action) => {
+const initialState = next => init => (state, action) => next(state || init, action);
+
+const reduce = next => (type, f) => (state, action) => {
   if (action && action.type === type) {
     return f(state, action)
   }
-  return prev(state, action)
-}
-
-const run = prev => (state, action) => {
+  return next(state, action)
+}
+
+const run = next => (state, action) => {
   if (action === undefined) {
     action = state;
-    state = prev();
+    state = next();
   }
-  return prev(state, action)
+  return next(state, action)
 }
 
 const reducer = fluentCompose({ initialState, reduce, run }, baseReducer)
 
-// console.log(
-//   reducer
-//   .initialState(0)
-//   .reduce('INCREMENT', x => x + 1)
-//   .reduce('DECREMENT', x => x - 1)
-//   (0, increment())
-// )
-
-
-var obj = {a: {b: {c: {d: 3}}}}
-
-
-// console.log(obj)
-
-
-
-
-
+console.log(
+  reducer
+  .initialState(0)
+  .reduce('INCREMENT', x => x + 1)
+  .reduce('DECREMENT', x => x - 1)
+  (0, increment())
+)
 
 
 
